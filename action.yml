name: "Application Observability for AWS Action"
description: "This curated Application Observability Github action provides Agentic AI driven investigation and resolution, using live production telemetry data."
branding:
  icon: "cloud"
  color: "orange"

inputs:
  bot_name:
    description: "The bot name to respond to in comments (e.g., @awsapm)"
    required: false
    default: "@awsapm"
  target_branch:
    description: "The branch to merge PRs into (defaults to repository default branch)"
    required: false
  branch_prefix:
    description: "Prefix for branches created by the action (e.g., 'awsapm/', 'awsapm-')"
    required: false
    default: "awsapm/"
  allowed_non_write_users:
    description: "Comma-separated list of GitHub usernames allowed to use this action even without write access. Empty string (default) means only users with write/admin access can use it."
    required: false
    default: ""
  github_token:
    description: "GitHub token to use for API calls. If not provided, uses the default GitHub Actions token."
    required: false
    default: ${{ github.token }}
  custom_prompt:
    description: "Custom instructions to guide the AI agent's analysis and actions"
    required: false
    default: ""
  enable_cloudwatch_mcp:
    description: "Enable CloudWatch MCP server for metrics, alarms, and log insights"
    required: false
    default: "true"

outputs:
  execution_file:
    description: "Path to the Amazon Q Developer CLI execution output file"
    value: ${{ steps.aws-apm-cli.outputs.execution_file }}
  branch_name:
    description: "The branch created by Application observability for AWS Action for this execution"
    value: ${{ steps.init.outputs.AWSAPM_BRANCH }}
  github_token:
    description: "The GitHub token used by the action"
    value: ${{ steps.init.outputs.GITHUB_TOKEN }}

runs:
  using: "composite"
  steps:
    - name: Install Node.js
      uses: actions/setup-node@v4
      with:
        node-version: '20'

    - name: Install Dependencies
      shell: bash
      run: |
        cd ${GITHUB_ACTION_PATH}
        npm install

    - name: Init action
      id: init
      shell: bash
      run: |
        node ${GITHUB_ACTION_PATH}/src/init.js
      env:
        CUSTOM_PROMPT: ${{ inputs.custom_prompt }}
        BOT_NAME: ${{ inputs.bot_name }}
        TARGET_BRANCH: ${{ inputs.target_branch }}
        BRANCH_PREFIX: ${{ inputs.branch_prefix }}
        OVERRIDE_GITHUB_TOKEN: ${{ inputs.github_token }}
        ALLOWED_NON_WRITE_USERS: ${{ inputs.allowed_non_write_users }}
        GITHUB_RUN_ID: ${{ github.run_id }}
        DEFAULT_WORKFLOW_TOKEN: ${{ github.token }}

    - name: Install CLI Tools
      if: steps.init.outputs.contains_trigger == 'true'
      shell: bash
      run: |
        set -e  # Exit immediately if any command fails

        # Install uv/uvx for MCP server execution
        echo "Installing uv package manager for MCP server support..."
        curl -LsSf https://astral.sh/uv/install.sh | sh
        echo "$HOME/.cargo/bin" >> "$GITHUB_PATH"

        # Verify uvx installation
        if ! command -v uvx &> /dev/null; then
          echo "::error::uvx installation failed - Amazon Q MCP tools will not work"
          exit 1
        fi
        echo "uvx installed successfully"
        uvx --version

        # Install Amazon Q Developer CLI
        echo "Installing Amazon Q Developer CLI..."
        sudo apt-get update
        curl -L -o amazon-q.deb https://desktop-release.q.us-east-1.amazonaws.com/1.19.4/amazon-q.deb
        sudo apt-get install -y --fix-missing ./amazon-q.deb || sudo apt-get install -y -f

        # Verify Amazon Q CLI installation
        if ! command -v q &> /dev/null; then
          echo "::error::Amazon Q CLI installation failed - q command not found in PATH"
          exit 1
        fi
        echo "Amazon Q CLI installed successfully"
        q --version
        

    - name: Run Application observability for AWS Investigation
      id: aws-apm-cli
      if: steps.init.outputs.contains_trigger == 'true'
      shell: bash
      run: |
        cd ${GITHUB_ACTION_PATH}
        node src/execute.js
      env:
        GITHUB_TOKEN: ${{ steps.init.outputs.GITHUB_TOKEN }}
<<<<<<< HEAD
        AWS_ACCESS_KEY_ID: ${{ inputs.aws_access_key_id }}
        AWS_SECRET_ACCESS_KEY: ${{ inputs.aws_secret_access_key }}
        AWS_SESSION_TOKEN: ${{ inputs.aws_session_token }}
        AWS_REGION: ${{ inputs.aws_region }}
        ENABLE_CLOUDWATCH_MCP: ${{ inputs.enable_cloudwatch_mcp }}
=======
>>>>>>> d9b12383
        INPUT_PROMPT_FILE: ${{ runner.temp }}/awsapm-prompts/awsapm-prompt.txt

    - name: Update comment with results
      if: steps.init.outputs.contains_trigger == 'true' && steps.init.outputs.awsapm_comment_id && always()
      shell: bash
      run: |
        cd ${GITHUB_ACTION_PATH}
        node src/post-result.js
      env:
        REPOSITORY: ${{ github.repository }}
        PR_NUMBER: ${{ github.event.issue.number || github.event.pull_request.number }}
        AWSAPM_COMMENT_ID: ${{ steps.init.outputs.awsapm_comment_id }}
        GITHUB_RUN_ID: ${{ github.run_id }}
        GITHUB_TOKEN: ${{ steps.init.outputs.GITHUB_TOKEN }}
        GITHUB_EVENT_NAME: ${{ github.event_name }}
        TRIGGER_COMMENT_ID: ${{ github.event.comment.id }}
        AWSAPM_BRANCH: ${{ steps.init.outputs.AWSAPM_BRANCH }}
        IS_PR: ${{ github.event.issue.pull_request != null || github.event_name == 'pull_request_review_comment' }}
        TARGET_BRANCH: ${{ steps.init.outputs.TARGET_BRANCH }}
        AWSAPM_SUCCESS: ${{ steps.aws-apm-cli.outputs.conclusion == 'success' }}
        OUTPUT_FILE: ${{ steps.aws-apm-cli.outputs.execution_file || '' }}
        TRIGGER_USERNAME: ${{ github.event.comment.user.login || github.event.issue.user.login || github.event.pull_request.user.login || github.event.sender.login || github.triggering_actor || github.actor || '' }}
        INIT_SUCCESS: ${{ steps.init.outcome == 'success' }}<|MERGE_RESOLUTION|>--- conflicted
+++ resolved
@@ -116,14 +116,7 @@
         node src/execute.js
       env:
         GITHUB_TOKEN: ${{ steps.init.outputs.GITHUB_TOKEN }}
-<<<<<<< HEAD
-        AWS_ACCESS_KEY_ID: ${{ inputs.aws_access_key_id }}
-        AWS_SECRET_ACCESS_KEY: ${{ inputs.aws_secret_access_key }}
-        AWS_SESSION_TOKEN: ${{ inputs.aws_session_token }}
-        AWS_REGION: ${{ inputs.aws_region }}
         ENABLE_CLOUDWATCH_MCP: ${{ inputs.enable_cloudwatch_mcp }}
-=======
->>>>>>> d9b12383
         INPUT_PROMPT_FILE: ${{ runner.temp }}/awsapm-prompts/awsapm-prompt.txt
 
     - name: Update comment with results
